package nadeo

import (
	"bytes"
	"encoding/json"
	"fmt"
	"io"
	"io/ioutil"
	"net/http"
	"time"

	"github.com/codecat/go-libs/log"
	"github.com/patrickmn/go-cache"
)

// Nadeo provides access to the Nadeo Live Services API.
type Nadeo interface {
	AuthenticateUbi(email, password string) error
	AuthenticateUbiTicket(ticket string) error
	Authenticate(username, password string) error
	GetTokenInfo() TokenInfo

	Get(url string, useCache bool) (string, error)
	Post(url, data string) (string, error)

	CheckRefresh() error

	SetLogging(enabled bool)
}

type nadeo struct {
	baseURLCore string
	audience    string

	accessToken  string
	refreshToken string

	tokenRefreshTime    uint32
	tokenExpirationTime uint32

	requestCache *cache.Cache

	logRequests bool
}

func (n *nadeo) AuthenticateUbi(email, password string) error {
<<<<<<< HEAD
	ubi := NewUbi("86263886-327a-4328-ac69-527f0d20a237")
	ubi.Authenticate(email, password)
	return n.AuthenticateUbiTicket(ubi.GetTicket())
=======
	body := bytes.NewReader([]byte("{}"))

	req, err := http.NewRequest("POST", "https://public-ubiservices.ubi.com/v3/profiles/sessions", body)
	if err != nil {
		return fmt.Errorf("unable to make request: %s", err.Error())
	}

	req.Header.Add("Content-Type", "application/json")
	req.Header.Add("Ubi-AppId", "86263886-327a-4328-ac69-527f0d20a237")
	req.SetBasicAuth(email, password)

	client := http.Client{}
	resp, err := client.Do(req)
	if err != nil {
		return fmt.Errorf("unable to perform request: %s", err.Error())
	}

	resBytes := make([]byte, resp.ContentLength)
	io.ReadFull(resp.Body, resBytes)

	if resp.StatusCode != 200 {
		respError := ubiErrorResponse{}
		json.Unmarshal(resBytes, &respError)
		return fmt.Errorf("error from server: %s", respError.Message)
	}

	res := ubiAuthResponse{}
	json.Unmarshal(resBytes, &res)

	return n.AuthenticateUbiTicket(res.Ticket)
>>>>>>> d6bfa929
}

func (n *nadeo) AuthenticateUbiTicket(ticket string) error {
	body := bytes.NewReader([]byte("{\"audience\":\"" + n.audience + "\"}"))

	req, err := http.NewRequest("POST", n.baseURLCore+"/v2/authentication/token/ubiservices", body)
	if err != nil {
		return fmt.Errorf("unable to make request: %s", err.Error())
	}

	req.Header.Add("Content-Type", "application/json")
	req.Header.Add("Authorization", "ubi_v1 t="+ticket)

	client := http.Client{}
	resp, err := client.Do(req)
	if err != nil {
		return fmt.Errorf("unable to perform request: %s", err.Error())
	}

	resBytes := make([]byte, resp.ContentLength)
	io.ReadFull(resp.Body, resBytes)

	if resp.StatusCode != 200 {
		return fmt.Errorf("error from server: %s", getError(resBytes))
	}

	res := authResponse{}
	json.Unmarshal(resBytes, &res)

	n.accessToken = res.AccessToken
	n.refreshToken = res.RefreshToken

	tokenInfo := parseTokenInfo(n.accessToken)
	n.tokenRefreshTime = tokenInfo.Payload.Rat
	n.tokenExpirationTime = tokenInfo.Payload.Exp

	return nil
}

func (n *nadeo) Authenticate(username, password string) error {
	body := bytes.NewReader([]byte("{\"audience\":\"" + n.audience + "\"}"))

	req, err := http.NewRequest("POST", n.baseURLCore+"/v2/authentication/token/basic", body)
	if err != nil {
		return fmt.Errorf("unable to make request: %s", err.Error())
	}

	req.Header.Add("Content-Type", "application/json")
	req.SetBasicAuth(username, password)

	client := http.Client{}
	resp, err := client.Do(req)
	if err != nil {
		return fmt.Errorf("unable to perform request: %s", err.Error())
	}

	resBytes := make([]byte, resp.ContentLength)
	io.ReadFull(resp.Body, resBytes)

	if resp.StatusCode != 200 {
		// 401: "Username could not be found."  -> Invalid username
		// 401: "Invalid credentials."          -> Invalid password
		//   0: "There was a validation error." -> Invalid audience
		return fmt.Errorf("error from server: %s", getError(resBytes))
	}

	res := authResponse{}
	json.Unmarshal(resBytes, &res)

	n.accessToken = res.AccessToken
	n.refreshToken = res.RefreshToken

	tokenInfo := parseTokenInfo(n.accessToken)
	n.tokenRefreshTime = tokenInfo.Payload.Rat
	n.tokenExpirationTime = tokenInfo.Payload.Exp

	return nil
}

func (n *nadeo) GetTokenInfo() TokenInfo {
	return parseTokenInfo(n.accessToken)
}

func (n *nadeo) Get(url string, useCache bool) (string, error) {
	return n.request("GET", url, useCache, "")
}

func (n *nadeo) Post(url, data string) (string, error) {
	return n.request("POST", url, false, data)
}

func (n *nadeo) CheckRefresh() error {
	now := uint32(time.Now().Unix())
	if now > n.tokenRefreshTime {
		err := n.refreshNow()
		if err != nil {
			return fmt.Errorf("unable to refresh token: %s", err.Error())
		}
	}
	return nil
}

func (n *nadeo) SetLogging(enabled bool) {
	n.logRequests = enabled
}

func (n *nadeo) request(method string, url string, useCache bool, data string) (string, error) {
	if useCache {
		cachedResponse, cacheFound := n.requestCache.Get(url)
		if cacheFound {
			return cachedResponse.(string), nil
		}
	}

	if n.logRequests {
		log.Trace("Nadeo request: %s => %s", method, url)
	}

	err := n.CheckRefresh()
	if err != nil {
		return "", err
	}

	var body io.Reader
	if method == "POST" {
		body = bytes.NewReader([]byte(data))
	}

	req, err := http.NewRequest(method, url, body)
	if err != nil {
		return "", fmt.Errorf("unable to make request: %s", err.Error())
	}

	req.Header.Add("Authorization", "nadeo_v1 t="+n.accessToken)
	req.Header.Add("Accept", "application/json")
	req.Header.Add("Content-Type", "application/json")

	client := http.Client{}
	resp, err := client.Do(req)
	if err != nil {
		return "", fmt.Errorf("unable to perform request: %s", err.Error())
	}

	resBytes, err := ioutil.ReadAll(resp.Body)
	if err != nil {
		return "", fmt.Errorf("unable to read from stream: %s", err.Error())
	}

	if resp.StatusCode != 200 {
		return "", fmt.Errorf("error from server: %s", getError(resBytes))
	}

	if useCache {
		n.requestCache.Set(url, string(resBytes), cache.DefaultExpiration)
	}

	return string(resBytes), nil
}

func (n *nadeo) refreshNow() error {
	req, err := http.NewRequest("POST", n.baseURLCore+"/v2/authentication/token/refresh", nil)
	if err != nil {
		return fmt.Errorf("unable to make request: %s", err.Error())
	}

	req.Header.Add("Authorization", "nadeo_v1 t="+n.refreshToken)

	client := http.Client{}
	resp, err := client.Do(req)
	if err != nil {
		return fmt.Errorf("unable to perform request: %s", err.Error())
	}

	resBytes := make([]byte, resp.ContentLength)
	io.ReadFull(resp.Body, resBytes)

	if resp.StatusCode != 200 {
		return fmt.Errorf("error from server: %s", getError(resBytes))
	}

	res := authResponse{}
	json.Unmarshal(resBytes, &res)

	n.accessToken = res.AccessToken
	n.refreshToken = res.RefreshToken

	tokenInfo := parseTokenInfo(n.accessToken)
	n.tokenRefreshTime = tokenInfo.Payload.Rat
	n.tokenExpirationTime = tokenInfo.Payload.Exp

	return nil
}

// NewNadeo creates a new Nadeo object ready for authentication.
func NewNadeo() Nadeo {
	return NewNadeoWithAudience("NadeoLiveServices")
}

// NewNadeoWithAudience creates a new Nadeo object ready for authentication with the given audience.
func NewNadeoWithAudience(audience string) Nadeo {
	return NewNadeoWithCoreAndAudience(
		"https://prod.trackmania.core.nadeo.online",
		audience,
	)
}

// NewNadeoWithCoreAndAudience creates a new Nadeo object ready for authentication with the given core API base URL and audience.
func NewNadeoWithCoreAndAudience(core, audience string) Nadeo {
	return &nadeo{
		baseURLCore: core,
		audience:    audience,

		requestCache: cache.New(1*time.Minute, 5*time.Minute),
	}
}<|MERGE_RESOLUTION|>--- conflicted
+++ resolved
@@ -44,42 +44,9 @@
 }
 
 func (n *nadeo) AuthenticateUbi(email, password string) error {
-<<<<<<< HEAD
 	ubi := NewUbi("86263886-327a-4328-ac69-527f0d20a237")
 	ubi.Authenticate(email, password)
 	return n.AuthenticateUbiTicket(ubi.GetTicket())
-=======
-	body := bytes.NewReader([]byte("{}"))
-
-	req, err := http.NewRequest("POST", "https://public-ubiservices.ubi.com/v3/profiles/sessions", body)
-	if err != nil {
-		return fmt.Errorf("unable to make request: %s", err.Error())
-	}
-
-	req.Header.Add("Content-Type", "application/json")
-	req.Header.Add("Ubi-AppId", "86263886-327a-4328-ac69-527f0d20a237")
-	req.SetBasicAuth(email, password)
-
-	client := http.Client{}
-	resp, err := client.Do(req)
-	if err != nil {
-		return fmt.Errorf("unable to perform request: %s", err.Error())
-	}
-
-	resBytes := make([]byte, resp.ContentLength)
-	io.ReadFull(resp.Body, resBytes)
-
-	if resp.StatusCode != 200 {
-		respError := ubiErrorResponse{}
-		json.Unmarshal(resBytes, &respError)
-		return fmt.Errorf("error from server: %s", respError.Message)
-	}
-
-	res := ubiAuthResponse{}
-	json.Unmarshal(resBytes, &res)
-
-	return n.AuthenticateUbiTicket(res.Ticket)
->>>>>>> d6bfa929
 }
 
 func (n *nadeo) AuthenticateUbiTicket(ticket string) error {
